import json
import plistlib
from collections import defaultdict

from django.contrib import messages
from django.core.exceptions import ValidationError
from django.shortcuts import redirect, render
from django.views.decorators.http import require_http_methods
from markupsafe import escape, Markup

from authentication.admin_authentication import (abort, assert_admin, assert_researcher_under_admin,
    authenticate_admin, authenticate_researcher_study_access)
from config.constants import (ANDROID_FIREBASE_CREDENTIALS, BACKEND_FIREBASE_CREDENTIALS,
    CHECKBOX_TOGGLES, IOS_FIREBASE_CREDENTIALS, ResearcherRole, TIMER_VALUES)
from constants.message_strings import (ALERT_ANDROID_DELETED_TEXT, ALERT_ANDROID_SUCCESS_TEXT,
    ALERT_ANDROID_VALIDATION_FAILED_TEXT, ALERT_DECODE_ERROR_TEXT, ALERT_EMPTY_TEXT,
    ALERT_FIREBASE_DELETED_TEXT, ALERT_IOS_DELETED_TEXT, ALERT_IOS_SUCCESS_TEXT,
    ALERT_IOS_VALIDATION_FAILED_TEXT, ALERT_MISC_ERROR_TEXT, ALERT_SPECIFIC_ERROR_TEXT,
    ALERT_SUCCESS_TEXT)
from database.study_models import Study
from database.survey_models import Survey
from database.system_models import FileAsText
from database.user_models import Researcher, StudyRelation
from libs.copy_study import copy_study_from_json, format_study, unpack_json_study
from libs.firebase_config import get_firebase_credential_errors, update_firebase_instance
from libs.http_utils import checkbox_to_boolean, string_to_int
from libs.internal_types import BeiweHttpRequest
from libs.sentry import make_error_sentry, SentryTypes
from libs.timezone_dropdown import ALL_TIMEZONES_DROPDOWN


SITE_ADMIN = "Site Admin"

####################################################################################################
###################################### Helpers #####################################################
####################################################################################################


def get_administerable_studies_by_name(request: BeiweHttpRequest):
    """ Site admins see all studies, study admins see only studies they are admins on. """
    if request.session_researcher.site_admin:
        return Study.get_all_studies_by_name()
    else:
        return request.session_researcher.get_administered_studies_by_name()


def get_administerable_researchers(request: BeiweHttpRequest):
    """ Site admins see all researchers, study admins see researchers on their studies. """
    if request.session_researcher.site_admin:
        return Researcher.filter_alphabetical()
    else:
        return request.session_researcher.get_administered_researchers_by_username()


def unflatten_consent_sections(consent_sections_dict: dict):
    # consent_sections is a flat structure with structure like this:
    # { 'label_ending_in.text': 'text content',  'label_ending_in.more': 'more content' }
    # we need to transform it into a nested structure like this:
    # { 'label': {'text':'text content',  'more':'more content' }
    refactored_consent_sections = defaultdict(dict)
    for key, content in consent_sections_dict.items():
        _, label, content_type = key.split(".")
        refactored_consent_sections[label][content_type] = content
    return dict(refactored_consent_sections)


def validate_android_credentials(credentials: str) -> bool:
    """Ensure basic formatting and field validation for android firebase credential json file uploads
    the credentials argument should contain a decoded string of such a file"""
    try:
        json_obj = json.dumps(credentials)
        # keys are inconsistent in presence, but these should be present in all.  (one is structure,
        # one is a critical data point.)
        if "project_info" not in json_obj or "project_id" not in json_obj:
            return False
    except Exception:
        return False
    return True


def validate_ios_credentials(credentials: str) -> bool:
    """Ensure basic formatting and field validation for ios firebase credential plist file uploads
    the credentials argument should contain a decoded string of such a file"""
    try:
        plist_obj = plistlib.loads(str.encode(credentials))
        # ios has different key values than android, and they are somewhat opaque and inconsistently
        # present when generated. Just test for API_KEY
        if "API_KEY" not in plist_obj:
            return False
    except Exception:
        return False
    return True

####################################################################################################
######################################## Pages #####################################################
####################################################################################################


@require_http_methods(['GET'])
@authenticate_admin
def manage_researchers(request: BeiweHttpRequest):
    # get the study names that each user has access to, but only those that the current admin  also
    # has access to.

    if request.session_researcher.site_admin:
        session_ids = Study.objects.exclude(deleted=True).values_list("id", flat=True)
    else:
        session_ids = request.session_researcher.\
            study_relations.filter(study__deleted=False).values_list("study__id", flat=True)

    researcher_list = []
    for researcher in get_administerable_researchers(request):
        allowed_studies = Study.get_all_studies_by_name().filter(
            study_relations__researcher=researcher,
            study_relations__study__in=session_ids,
        ).values_list('name', flat=True)
        researcher_list.append((researcher.as_unpacked_native_python(), list(allowed_studies)))

    return render(request, 'manage_researchers.html', context=dict(admins=researcher_list))


@require_http_methods(['GET', 'POST'])
@authenticate_admin
def edit_researcher_page(request: BeiweHttpRequest, researcher_pk):
    # Wow this got complex...
    session_researcher = request.session_researcher
    edit_researcher = Researcher.objects.get(pk=researcher_pk)

    # site admins can edit study admins, but not other site admins.
    # (users do not edit their own passwords on this page.)
    editable_password = (
            not edit_researcher.username == session_researcher.username
            and not edit_researcher.site_admin
    )

    # if the session researcher is not a site admin then we need to restrict password editing
    # to only researchers that are not study_admins anywhere.
    if not session_researcher.site_admin:
        editable_password = editable_password and not edit_researcher.is_study_admin()

    # edit_study_info is a list of tuples of (study relationship, whether that study is editable by
    # the current session admin, and the study itself.)
    visible_studies = session_researcher.get_visible_studies_by_name()
    if edit_researcher.site_admin:
        # if the session admin is a site admin then we can skip the complex logic
        edit_study_info = [(SITE_ADMIN, True, study) for study in visible_studies]
    else:
        # When the session admin is just a study admin then we need to determine if the study that
        # the session admin can see is also one they are an admin on so we can display buttons.
        administerable_studies = set(get_administerable_studies_by_name(request).values_list("pk", flat=True))

        # We need the overlap of the edit_researcher studies with the studies visible to the session
        # admin, and we need those relationships for display purposes on the page.
        edit_study_relationship_map = {
            study_id: relationship.replace("_", " ").title()
            for study_id, relationship in edit_researcher.study_relations
                .filter(study__in=visible_studies)
                .values_list("study_id", "relationship")
        }

        # get the relevant studies, populate with relationship, editability, and the study.
        edit_study_info = []
        for study in visible_studies.filter(pk__in=edit_study_relationship_map.keys()):
            edit_study_info.append((
                edit_study_relationship_map[study.id],
                study.id in administerable_studies,
                study,
            ))

    return render(
        request,
        'edit_researcher.html',
        dict(
            edit_researcher=edit_researcher,
            edit_study_info=edit_study_info,
            all_studies=get_administerable_studies_by_name(request),
            editable_password=editable_password,
            redirect_url=f'/edit_researcher/{researcher_pk}',
            is_self=edit_researcher.id == session_researcher.id,
        )
    )

@require_http_methods(['POST'])
@authenticate_admin
def elevate_researcher_to_study_admin(request: BeiweHttpRequest):
    researcher_pk = request.POST.get("researcher_id", None)
    study_pk = request.POST.get("study_id", None)
    assert_admin(request, study_pk)
    edit_researcher = Researcher.objects.get(pk=researcher_pk)
    study = Study.objects.get(pk=study_pk)
    assert_researcher_under_admin(request, edit_researcher, study)

    StudyRelation.objects.filter(researcher=edit_researcher, study=study)\
        .update(relationship=ResearcherRole.study_admin)

    return redirect(
        request.POST.get("redirect_url", None) or f'/edit_researcher/{researcher_pk}'
    )


@require_http_methods(['POST'])
@authenticate_admin
def demote_study_admin(request: BeiweHttpRequest):
    researcher_pk = request.POST.get("researcher_id")
    study_pk = request.POST.get("study_id")
    assert_admin(request, study_pk)
    # assert_researcher_under_admin() would fail here...
    StudyRelation.objects.filter(
        researcher=Researcher.objects.get(pk=researcher_pk),
        study=Study.objects.get(pk=study_pk),
    ).update(relationship=ResearcherRole.researcher)
    return redirect(
        request.POST.get("redirect_url", None) or f'/edit_researcher/{researcher_pk}'
    )


@require_http_methods(['GET', 'POST'])
@authenticate_admin
def create_new_researcher(request: BeiweHttpRequest):
    if request.method == 'GET':
        return render(request, 'create_new_researcher.html')

    # Drop any whitespace or special characters from the username
    username = ''.join(e for e in request.POST.get('admin_id', '') if e.isalnum())
    password = request.POST.get('password', '')

    if Researcher.objects.filter(username=username).exists():
        messages.error(request, f"There is already a researcher with username {username}")
        return redirect('/create_new_researcher')
    else:
        researcher = Researcher.create_with_password(username, password)
        return redirect(f'/edit_researcher/{researcher.pk}')


"""########################### Study Pages ##################################"""

@require_http_methods(['GET'])
@authenticate_admin
def manage_studies(request: BeiweHttpRequest):
    return render(request, 'manage_studies.html',
        context={"studies": [study.as_unpacked_native_python()
                             for study in get_administerable_studies_by_name(request)]}
    )


@require_http_methods(['GET'])
@authenticate_admin
def edit_study(request, study_id=None):
    # get the data points for display for all researchers in this study
    query = Researcher.filter_alphabetical(study_relations__study_id=study_id).values_list(
        "id", "username", "study_relations__relationship", "site_admin"
    )

    # transform raw query data as needed
    listed_researchers = []
    for pk, username, relationship, site_admin in query:
        listed_researchers.append((
            pk,
            username,
            "Site Admin" if site_admin else relationship.replace("_", " ").title(),
            site_admin
        ))

    return render(
        request,
        'edit_study.html',
        context=dict(
            study=Study.objects.get(pk=study_id),
            administerable_researchers=get_administerable_researchers(request),
            listed_researchers=listed_researchers,
            redirect_url=f'/edit_study/{study_id}',
            timezones=ALL_TIMEZONES_DROPDOWN,
        )
    )


@require_http_methods(['GET', 'POST'])
@authenticate_admin
def create_study(request: BeiweHttpRequest):
    # Only a SITE admin can create new studies.
    if not request.session_researcher.site_admin:
        return abort(403)

    if request.method == 'GET':
        studies = [study.as_unpacked_native_python() for study in Study.get_all_studies_by_name()]
        return render(request, 'create_study.html', context=dict(studies=studies))

    name = request.POST.get('name', '')
    encryption_key = request.POST.get('encryption_key', '')
    is_test = request.POST.get('is_test', "").lower() == 'true'  # 'true' -> True, 'false' -> False
    duplicate_existing_study = request.POST.get('copy_existing_study', None) == 'true'
    forest_enabled = request.POST.get('forest_enabled', "").lower() == 'true'

    if len(name) > 5000:
        with make_error_sentry(SentryTypes.elastic_beanstalk):
            raise Exception("Someone tried to create a study with a suspiciously long name.")
        return abort(400)

    if escape(name) != name:
        with make_error_sentry(SentryTypes.elastic_beanstalk):
            raise Exception("Someone tried to create a study with unsafe characters in its name.")
        return abort(400)

    try:
        new_study = Study.create_with_object_id(
            name=name, encryption_key=encryption_key, is_test=is_test, forest_enabled=forest_enabled
        )
        if duplicate_existing_study:
<<<<<<< HEAD
            old_study = Study.objects.get(pk=request.POST.get('existing_study_id', None))
            copy_existing_study(request, new_study, old_study)
        messages.success(request, f'Successfully created study {name}.')
        return redirect(f'/device_settings/{new_study.pk}')
=======
            # surveys are always provided, there is a checkbox about whether to import them
            copy_device_settings = request.form.get('device_settings', None) == 'true'
            copy_surveys = request.form.get('surveys', None) == 'true'
            old_study = Study.objects.get(pk=request.form.get('existing_study_id', None))
            device_settings, surveys, interventions = unpack_json_study(format_study(old_study))

            copy_study_from_json(
                new_study,
                device_settings if copy_device_settings else {},
                surveys if copy_surveys else [],
                interventions,
            )
            Survey.TRACKING_SURVEY
            tracking_surveys_added = new_study.surveys.filter(survey_type=Survey.TRACKING_SURVEY).count()
            audio_surveys_added = new_study.surveys.filter(survey_type=Survey.AUDIO_SURVEY).count()
            # image_surveys_added = new_study.objects.filter(survey_type=Survey.IMAGE_SURVEY).count()
            flash(
                f"Copied {tracking_surveys_added} Surveys and {audio_surveys_added} " +
                f"Audio Surveys from {old_study.name} to {new_study.name}.",
                'success'
            )
            if copy_device_settings:
                flash(f"Overwrote {new_study.name}'s App Settings with custom values.", 'success')
            else:
                flash(f"Did not alter {new_study.name}'s App Settings.", 'success')

        flash(f'Successfully created study {name}.', 'success')
        return redirect('/device_settings/{:d}'.format(new_study.pk))
>>>>>>> 746bea2e

    except ValidationError as ve:
        # display message describing failure based on the validation error (hacky, but works.)
        for field, message in ve.message_dict.items():
            messages.error(request, f'{field}: {message[0]}')
        return redirect('/create_study')

@require_http_methods(['POST'])
@authenticate_admin
def toggle_study_forest_enabled(request: BeiweHttpRequest, study_id=None):
    # Only a SITE admin can toggle forest on a study
    if request.session_researcher.site_admin:
        return abort(403)
    study = Study.objects.get(pk=study_id)
    study.forest_enabled = not study.forest_enabled
    study.save()
    if study.forest_enabled:
        messages.success(request, f"Enabled Forest on '{study.name}'")
    else:
        messages.success(request, f"Disabled Forest on '{study.name}'")
    return redirect(f'/edit_study/{study_id}')


# TODO: move to api filemethods=['POST'])
@require_http_methods(['POST'])
@authenticate_admin
def delete_study(request, study_id=None):
    # Site admins and study admins can delete studies.
    assert_admin(request, study_id)

    if request.POST.get('confirmation', 'false') == 'true':
        study = Study.objects.get(pk=study_id)
        study.deleted = True
        study.save()
        messages.success(request, f"Deleted study '{study.name}'")
        return "success"


@require_http_methods(['GET', 'POST'])
@authenticate_researcher_study_access
def device_settings(request: BeiweHttpRequest, study_id=None):
    study = Study.objects.get(pk=study_id)
    researcher = request.session_researcher
    readonly = True if not researcher.check_study_admin(study_id) and not researcher.site_admin else False

    # if read only....
    if request.method == 'GET':
        return render(
            request,
            "device_settings.html",
            context=dict(
                study=study.as_unpacked_native_python(),
                settings=study.device_settings.as_unpacked_native_python(),
                readonly=readonly,
            )
        )

    if readonly:
        abort(403)

    params = {k: v for k, v in request.POST.items() if not k.startswith("consent_section")}
    consent_sections = {k: v for k, v in request.POST.items() if k.startswith("consent_section")}
    params = checkbox_to_boolean(CHECKBOX_TOGGLES, params)
    params = string_to_int(TIMER_VALUES, params)
    # the ios consent sections are a json field but the frontend returns something weird,
    # see the documentation in unflatten_consent_sections for details
    params["consent_sections"] = json.dumps(unflatten_consent_sections(consent_sections))
    study.device_settings.update(**params)
    return redirect(f'/edit_study/{study.id}')


########################## FIREBASE CREDENTIALS ENDPOINTS ##################################
# note: all of the strings passed in the following function (eg: ALERT_DECODE_ERROR_TEXT) are plain strings
# not intended for use with .format or other potential injection vectors

@authenticate_admin
def manage_firebase_credentials(request: BeiweHttpRequest):
    return render(
        request,
        'manage_firebase_credentials.html',
        dict(
            firebase_credentials_exists=FileAsText.objects.filter(tag=BACKEND_FIREBASE_CREDENTIALS).exists(),
            android_credentials_exists=FileAsText.objects.filter(tag=ANDROID_FIREBASE_CREDENTIALS).exists(),
            ios_credentials_exists=FileAsText.objects.filter(tag=IOS_FIREBASE_CREDENTIALS).exists(),
        )
    )


@require_http_methods(['POST'])
@authenticate_admin
def upload_backend_firebase_cert(request: BeiweHttpRequest):
    uploaded = request.FILES.get('backend_firebase_cert', None)

    if uploaded is None:
        messages.error(request, Markup(ALERT_EMPTY_TEXT))
        return redirect('/manage_firebase_credentials')

    try:
        cert = uploaded.read().decode()
    except UnicodeDecodeError:  # raised for an unexpected file type
        messages.error(request, Markup(ALERT_DECODE_ERROR_TEXT))
        return redirect('/manage_firebase_credentials')

    if not cert:
        messages.error(request, Markup(ALERT_EMPTY_TEXT))
        return redirect('/manage_firebase_credentials')

    instantiation_errors = get_firebase_credential_errors(cert)
    if instantiation_errors:
        # noinspection StrFormat
        # This string is sourced purely from the error message of get_firebase_credential_errors,
        # all of which are known-safe text. (no javascript injection)
        error_string = ALERT_SPECIFIC_ERROR_TEXT.format(error_message=instantiation_errors)
        messages.error(request, Markup(error_string))
        return redirect('/manage_firebase_credentials')

    # delete and recreate to get metadata timestamps
    FileAsText.objects.filter(tag=BACKEND_FIREBASE_CREDENTIALS).delete()
    FileAsText.objects.create(tag=BACKEND_FIREBASE_CREDENTIALS, text=cert)
    update_firebase_instance()
    messages.info(request, Markup(ALERT_SUCCESS_TEXT))
    return redirect('/manage_firebase_credentials')


@require_http_methods(['POST'])
@authenticate_admin
def upload_android_firebase_cert(request: BeiweHttpRequest):
    uploaded = request.FILES.get('android_firebase_cert', None)
    try:
        if uploaded is None:
            raise AssertionError("file name missing from upload")
        cert = uploaded.read().decode()
        if not cert:
            raise AssertionError("unexpected empty string")
        if not validate_android_credentials(cert):
            raise ValidationError('wrong keys for android cert')
        FileAsText.objects.get_or_create(tag=ANDROID_FIREBASE_CREDENTIALS, defaults={"text": cert})
        messages.info(request, Markup(ALERT_ANDROID_SUCCESS_TEXT))
    except AssertionError:
        messages.error(request, Markup(ALERT_EMPTY_TEXT))
    except UnicodeDecodeError:  # raised for an unexpected file type
        messages.error(request, Markup(ALERT_DECODE_ERROR_TEXT))
    except ValidationError:
        messages.error(request, Markup(ALERT_ANDROID_VALIDATION_FAILED_TEXT))
    except AttributeError:  # raised for a missing file
        messages.error(request, Markup(ALERT_EMPTY_TEXT))
    except ValueError:
        messages.error(request, Markup(ALERT_MISC_ERROR_TEXT))
    return redirect('/manage_firebase_credentials')


@require_http_methods(['POST'])
@authenticate_admin
def upload_ios_firebase_cert(request: BeiweHttpRequest):
    uploaded = request.FILES.get('ios_firebase_cert', None)
    try:
        if uploaded is None:
            raise AssertionError("file name missing from upload")
        cert = uploaded.read().decode()
        if not cert:
            raise AssertionError("unexpected empty string")
        if not validate_ios_credentials(cert):
            raise ValidationError('wrong keys for ios cert')
        FileAsText.objects.get_or_create(tag=IOS_FIREBASE_CREDENTIALS, defaults={"text": cert})
        messages.info(request, Markup(ALERT_IOS_SUCCESS_TEXT))
    except AssertionError:
        messages.error(request, Markup(ALERT_EMPTY_TEXT))
    except UnicodeDecodeError:  # raised for an unexpected file type
        messages.error(request, Markup(ALERT_DECODE_ERROR_TEXT))
    except AttributeError:  # raised for a missing file
        messages.error(request, Markup(ALERT_EMPTY_TEXT))
    except ValidationError:
        messages.error(request, Markup(ALERT_IOS_VALIDATION_FAILED_TEXT))
    except ValueError:
        messages.error(request, Markup(ALERT_MISC_ERROR_TEXT))
    return redirect('/manage_firebase_credentials')


@require_http_methods(['POST'])
@authenticate_admin
def delete_backend_firebase_cert(request: BeiweHttpRequest):
    FileAsText.objects.filter(tag=BACKEND_FIREBASE_CREDENTIALS).delete()
    # deletes the existing firebase app connection to clear credentials from memory
    update_firebase_instance()
    messages.info(request, Markup(ALERT_FIREBASE_DELETED_TEXT))
    return redirect('/manage_firebase_credentials')


@require_http_methods(['POST'])
@authenticate_admin
def delete_android_firebase_cert(request: BeiweHttpRequest):
    FileAsText.objects.filter(tag=ANDROID_FIREBASE_CREDENTIALS).delete()
    messages.info(request, Markup(ALERT_ANDROID_DELETED_TEXT))
    return redirect('/manage_firebase_credentials')


@require_http_methods(['POST'])
@authenticate_admin
def delete_ios_firebase_cert(request: BeiweHttpRequest):
    FileAsText.objects.filter(tag=IOS_FIREBASE_CREDENTIALS).delete()
    messages.info(request, Markup(ALERT_IOS_DELETED_TEXT))
    return redirect('/manage_firebase_credentials')<|MERGE_RESOLUTION|>--- conflicted
+++ resolved
@@ -5,7 +5,7 @@
 from django.contrib import messages
 from django.core.exceptions import ValidationError
 from django.shortcuts import redirect, render
-from django.views.decorators.http import require_http_methods
+from django.views.decorators.http import require_GET, require_http_methods, require_POST
 from markupsafe import escape, Markup
 
 from authentication.admin_authentication import (abort, assert_admin, assert_researcher_under_admin,
@@ -96,7 +96,7 @@
 ####################################################################################################
 
 
-@require_http_methods(['GET'])
+@require_GET
 @authenticate_admin
 def manage_researchers(request: BeiweHttpRequest):
     # get the study names that each user has access to, but only those that the current admin  also
@@ -180,7 +180,7 @@
         )
     )
 
-@require_http_methods(['POST'])
+@require_POST
 @authenticate_admin
 def elevate_researcher_to_study_admin(request: BeiweHttpRequest):
     researcher_pk = request.POST.get("researcher_id", None)
@@ -198,7 +198,7 @@
     )
 
 
-@require_http_methods(['POST'])
+@require_POST
 @authenticate_admin
 def demote_study_admin(request: BeiweHttpRequest):
     researcher_pk = request.POST.get("researcher_id")
@@ -234,7 +234,7 @@
 
 """########################### Study Pages ##################################"""
 
-@require_http_methods(['GET'])
+@require_GET
 @authenticate_admin
 def manage_studies(request: BeiweHttpRequest):
     return render(request, 'manage_studies.html',
@@ -243,7 +243,7 @@
     )
 
 
-@require_http_methods(['GET'])
+@require_GET
 @authenticate_admin
 def edit_study(request, study_id=None):
     # get the data points for display for all researchers in this study
@@ -306,12 +306,6 @@
             name=name, encryption_key=encryption_key, is_test=is_test, forest_enabled=forest_enabled
         )
         if duplicate_existing_study:
-<<<<<<< HEAD
-            old_study = Study.objects.get(pk=request.POST.get('existing_study_id', None))
-            copy_existing_study(request, new_study, old_study)
-        messages.success(request, f'Successfully created study {name}.')
-        return redirect(f'/device_settings/{new_study.pk}')
-=======
             # surveys are always provided, there is a checkbox about whether to import them
             copy_device_settings = request.form.get('device_settings', None) == 'true'
             copy_surveys = request.form.get('surveys', None) == 'true'
@@ -328,19 +322,17 @@
             tracking_surveys_added = new_study.surveys.filter(survey_type=Survey.TRACKING_SURVEY).count()
             audio_surveys_added = new_study.surveys.filter(survey_type=Survey.AUDIO_SURVEY).count()
             # image_surveys_added = new_study.objects.filter(survey_type=Survey.IMAGE_SURVEY).count()
-            flash(
+            messages.success(
                 f"Copied {tracking_surveys_added} Surveys and {audio_surveys_added} " +
                 f"Audio Surveys from {old_study.name} to {new_study.name}.",
-                'success'
             )
             if copy_device_settings:
-                flash(f"Overwrote {new_study.name}'s App Settings with custom values.", 'success')
+                messages.success(f"Overwrote {new_study.name}'s App Settings with custom values.")
             else:
-                flash(f"Did not alter {new_study.name}'s App Settings.", 'success')
-
-        flash(f'Successfully created study {name}.', 'success')
-        return redirect('/device_settings/{:d}'.format(new_study.pk))
->>>>>>> 746bea2e
+                messages.success(f"Did not alter {new_study.name}'s App Settings.")
+
+        messages.success(f'Successfully created study {name}.')
+        return redirect(f'/device_settings/{new_study.pk}')
 
     except ValidationError as ve:
         # display message describing failure based on the validation error (hacky, but works.)
@@ -348,7 +340,8 @@
             messages.error(request, f'{field}: {message[0]}')
         return redirect('/create_study')
 
-@require_http_methods(['POST'])
+
+@require_POST
 @authenticate_admin
 def toggle_study_forest_enabled(request: BeiweHttpRequest, study_id=None):
     # Only a SITE admin can toggle forest on a study
@@ -364,8 +357,8 @@
     return redirect(f'/edit_study/{study_id}')
 
 
-# TODO: move to api filemethods=['POST'])
-@require_http_methods(['POST'])
+# TODO: move to api
+@require_POST
 @authenticate_admin
 def delete_study(request, study_id=None):
     # Site admins and study admins can delete studies.
@@ -429,7 +422,7 @@
     )
 
 
-@require_http_methods(['POST'])
+@require_POST
 @authenticate_admin
 def upload_backend_firebase_cert(request: BeiweHttpRequest):
     uploaded = request.FILES.get('backend_firebase_cert', None)
@@ -465,7 +458,7 @@
     return redirect('/manage_firebase_credentials')
 
 
-@require_http_methods(['POST'])
+@require_POST
 @authenticate_admin
 def upload_android_firebase_cert(request: BeiweHttpRequest):
     uploaded = request.FILES.get('android_firebase_cert', None)
@@ -492,7 +485,7 @@
     return redirect('/manage_firebase_credentials')
 
 
-@require_http_methods(['POST'])
+@require_POST
 @authenticate_admin
 def upload_ios_firebase_cert(request: BeiweHttpRequest):
     uploaded = request.FILES.get('ios_firebase_cert', None)
@@ -519,7 +512,7 @@
     return redirect('/manage_firebase_credentials')
 
 
-@require_http_methods(['POST'])
+@require_POST
 @authenticate_admin
 def delete_backend_firebase_cert(request: BeiweHttpRequest):
     FileAsText.objects.filter(tag=BACKEND_FIREBASE_CREDENTIALS).delete()
@@ -529,7 +522,7 @@
     return redirect('/manage_firebase_credentials')
 
 
-@require_http_methods(['POST'])
+@require_POST
 @authenticate_admin
 def delete_android_firebase_cert(request: BeiweHttpRequest):
     FileAsText.objects.filter(tag=ANDROID_FIREBASE_CREDENTIALS).delete()
@@ -537,7 +530,7 @@
     return redirect('/manage_firebase_credentials')
 
 
-@require_http_methods(['POST'])
+@require_POST
 @authenticate_admin
 def delete_ios_firebase_cert(request: BeiweHttpRequest):
     FileAsText.objects.filter(tag=IOS_FIREBASE_CREDENTIALS).delete()
