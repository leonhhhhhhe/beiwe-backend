import base64, hashlib, re

from flask import flash

from config.secure_settings import (MONGO_PASSWORD, MONGO_USERNAME,
                                    FLASK_SECRET_KEY, ITERATIONS)
from config.constants import PASSWORD_REQUIREMENT_REGEX_LIST

from os import urandom
from pbkdf2 import PBKDF2
# pbkdf2 is a hashing protocol specifically for safe password hash generation.

class DatabaseIsDownError(Exception): pass
class PaddingException(Exception): pass

def set_secret_key(app):
    """grabs the Flask secret key"""
    app.secret_key = FLASK_SECRET_KEY


def pymongo():
    import pymongo
    try:
        #ignore this error if you can see it, it is not correct.
        conn = pymongo.Connection()
    except (pymongo.errors.AutoReconnect, pymongo.errors.ConnectionFailure):
        raise DatabaseIsDownError("No mongod process is running.")
    conn.admin.authenticate(MONGO_USERNAME, MONGO_PASSWORD)
    return conn


################################################################################
################################## HASHING #####################################
################################################################################

# Mongo does not like strings with invalid binary config, so we store binary config
# using url safe base64 encoding.

def chunk_hash( data ):
    """ We need to hash data in a data stream chunk and store the hash in mongo. """
    return hashlib.md5( data ).digest().encode('base64')

def low_memory_chunk_hash( data ):
    """ as chunk_hash, but expects the object to contain an index-0 accessible string, which is
    passed by reference to reduce memory usage. """
    return hashlib.md5( data[0] ).digest().encode('base64')


def device_hash( data ):
    """ Hashes an input string using the sha256 hash, mimicing the hash used on
    the devices.  Expects a string not in base64, returns a base64 string."""
    sha256 = hashlib.sha256()
    sha256.update(data)
    return encode_base64( sha256.digest() )

def encode_base64(data):
    """ Creates a url safe base64 representation of an input string, strips
        new lines."""
    return base64.urlsafe_b64encode(data).replace("\n","")

def decode_base64(data):
    """ unpacks url safe base64 encoded string. """
    #there seemed to be some problems with inserting a config.encode('utf-8') here,
    # never determined why.
    try:
        return base64.urlsafe_b64decode(data)
    except TypeError as e:
        # print "this is the error:"
        # print e
        # print "this is the data:";
        # try:
        #     print data.encode("string_escape")
        # except Exception as e2:
        #     print "could not print data because of this error:", e2
        
        if "Incorrect padding" == e.message:
            raise PaddingException
        else:
<<<<<<< HEAD
            try:
                return base64.standard_b64decode(data)
            except TypeError as e2:
                if "Incorrect padding" == e2.message:
                    raise PaddingException
                else:
                    raise OurBase64Error(e.message)
        raise OurBase64Error(e.message)  # should be unreachable

class OurBase64Error(Exception): pass
=======
            raise
>>>>>>> a3929af0

def generate_user_hash_and_salt( password ):
    """ Generates a hash and salt that will match a given input string, and also
        matches the hashing that is done on a user's device. 
        Input is anticipated to be any arbitrary string."""
    salt = encode_base64( urandom(16) )
    password = device_hash(password)
    password_hashed =  encode_base64( PBKDF2(password, salt, iterations=ITERATIONS).read(32) )
    return ( password_hashed, salt )

def generate_hash_and_salt( password ):
    """ Generates a hash and salt that will match for a given input string.
        Input is anticipated to be any arbitrary string."""
    salt = encode_base64( urandom(16) )
    password_hashed =  encode_base64( PBKDF2(password, salt, iterations=ITERATIONS).read(32) )
    return ( password_hashed, salt )

def compare_password( proposed_password, salt, real_password_hash ):
    """ Compares a proposed password with a salt and a real password, returns
        True if the hash results are identical.
        Expects the proposed password to be a base64 encoded string.
        Expects the real password to be a base64 encoded string. """
    proposed_hash = encode_base64( PBKDF2( proposed_password, salt, iterations=ITERATIONS).read(32) )
    if  proposed_hash == real_password_hash :
        return True
    return False

def generate_user_password_and_salt():
    """ Generates a random password, and an associated hash and salt.
        The password is an uppercase alphanumeric string,
        the password hash and salt are base64 encoded strings. """
    password = generate_easy_alphanumeric_string()
    password_hash, salt = generate_user_hash_and_salt( password )
    return password, password_hash, salt

def generate_admin_password_and_salt():
    """ Generates a random password, and an associated hash and salt.
        The password is an uppercase alphanumeric string,
        the password hash and salt are base64 encoded strings. """
    password = generate_easy_alphanumeric_string()
    password_hash, salt = generate_hash_and_salt( password )
    return password, password_hash, salt


################################################################################
############################### Random #########################################
################################################################################

def generate_easy_alphanumeric_string():
    """ Generates a pretty easy alphanumeric (lower case) string, this string
        will not contain the number 0. """
    random_string = hashlib.md5( urandom(16) ).digest().encode('base64')
    return re.sub(r'[^A-Z1-9]', "", random_string)[:8].lower()

def generate_random_string():
    return hashlib.sha512( urandom(16) ).digest().encode('base64')

def check_password_requirements(password, flash_message=False):
    if len(password) < 8:
        if flash_message:
            flash("Your New Password must be at least 8 characters long.", "danger")
        return False
    for regex in PASSWORD_REQUIREMENT_REGEX_LIST:
        if not re.search(regex, password):
            if flash_message:
                flash("Your New Password must contain at least one symbol, one number, "
                      "one lowercase, and one uppercase character.", "danger")
            return False
    return True<|MERGE_RESOLUTION|>--- conflicted
+++ resolved
@@ -58,6 +58,7 @@
         new lines."""
     return base64.urlsafe_b64encode(data).replace("\n","")
 
+
 def decode_base64(data):
     """ unpacks url safe base64 encoded string. """
     #there seemed to be some problems with inserting a config.encode('utf-8') here,
@@ -76,7 +77,6 @@
         if "Incorrect padding" == e.message:
             raise PaddingException
         else:
-<<<<<<< HEAD
             try:
                 return base64.standard_b64decode(data)
             except TypeError as e2:
@@ -87,9 +87,7 @@
         raise OurBase64Error(e.message)  # should be unreachable
 
 class OurBase64Error(Exception): pass
-=======
-            raise
->>>>>>> a3929af0
+
 
 def generate_user_hash_and_salt( password ):
     """ Generates a hash and salt that will match a given input string, and also
