from bson import ObjectId
from datetime import datetime
from flask import Blueprint, request, abort, json, Response
from multiprocessing.pool import ThreadPool
from zipfile import ZipFile, ZIP_DEFLATED

from bson.errors import InvalidId
from db.data_access_models import ChunksRegistry, FileToProcess
from db.study_models import Study, Studies
from db.user_models import Admin, User, Users
from libs.logging import email_system_administrators
from libs.s3 import s3_retrieve, s3_list_files, s3_upload
from libs.streaming_bytes_io import StreamingBytesIO
from config.constants import (API_TIME_FORMAT, VOICE_RECORDING, ALL_DATA_STREAMS,
                              CONCURRENT_NETWORK_OPS, SURVEY_ANSWERS, SURVEY_TIMINGS)
from boto.utils import JSONDecodeError

# Data Notes
# The call log has the timestamp column as the 3rd column instead of the first.
# The Wifi and Identifiers have timestamp in the file name.
# The debug log has many lines without timestamps.

data_access_api = Blueprint('data_access_api', __name__)

upload_stream_map = {"survey_answers":("surveyAnswers", "csv"),
                     "audio":("voiceRecording", "mp4")}


#########################################################################################

def get_and_validate_study_id():
    """ Checks for a valid study id.
        No study id causes a 400 (bad request) error.
        Study id malformed (not 24 characters) causes 400 error.
        Study id otherwise invalid causes 400 error.
        Study id does not exist in our database causes _404_ error."""
    
    if "study_id" not in request.values:
        return abort(400)
    
    if len(request.values["study_id"]) != 24:
        # Don't proceed with large sized input.
        print "Received invalid length objectid as study_id in the data access API."
        return abort(400)
    
    try:  # If the ID is of some invalid form, we catch that and return a 400
        study_id = ObjectId(request.values["study_id"])
    except InvalidId:
        return abort(400)
    
    study_obj = Study(study_id)
    # Study object will be None if there is no matching study id.
    if not study_obj:  # additional case: if study object exists but is empty
        return abort(404)
    
    return study_obj


def get_and_validate_admin(study_obj):
    """ Finds admin based on the secret key provided, returns 403 if admin doesn't exist,
        is not credentialled on the study, or if the secret key does not match. """
    access_key = request.values["access_key"]
    access_secret = request.values["secret_key"]
    admin = Admin(access_key_id=access_key)
    if not admin:
        return abort(403)  # access key DNE
    if admin._id not in study_obj['admins']:
        return abort(403)  # admin is not credentialed for this study
    if not admin.validate_access_credentials(access_secret):
        return abort(403)  # incorrect secret key
    return admin


#########################################################################################

@data_access_api.route("/get-studies/v1", methods=['POST', "GET"])
def get_studies():
    # Cases: invalid access creds
    access_key = request.values["access_key"]
    access_secret = request.values["secret_key"]
    admin = Admin(access_key_id=access_key)
    if not admin: return abort(403)  # access key DNE
    if not admin.validate_access_credentials(access_secret):
        return abort(403)  # incorrect secret key
    return json.dumps({str(study._id):study.name for study in Studies(admins=str(admin._id))})


@data_access_api.route("/get-users/v1", methods=['POST', "GET"])
def get_users_in_study():
    try: study_id = ObjectId(request.values["study_id"])
    except InvalidId: study_id = None
    study_obj = Study(study_id)
    if not study_obj: return abort(404)
    _ = get_and_validate_admin(study_obj)
<<<<<<< HEAD
    return json.dumps([str(user._id) for user in Users(study_id=study_id) ] )
=======
    return json.dumps([str(user._id) for user in Users(study_id=study_id)])
>>>>>>> 093499cd


@data_access_api.route("/get-data/v1", methods=['POST', "GET"])
def grab_data():
    """ Required: access key, access secret, study_id
    JSON blobs: data streams, users - default to all
    Strings: date-start, date-end - format as "YYYY-MM-DDThh:mm:ss"
    optional: top-up = a file (registry.dat)
    cases handled:
        missing creds or study, invalid admin or study, admin does not have access
        admin creds are invalid
        (Flask automatically returns a 400 response if a parameter is accessed
        but does not exist in request.values() )
    Returns a zip file of all data files found by the query. """

    # uncomment the following line when doing a reindex
    # return abort(503)
    study_obj = get_and_validate_study_id()
    _ = get_and_validate_admin(study_obj)
    
    query = {}
    determine_data_streams_for_db_query(query)  # select data streams
    determine_users_for_db_query(query)  # select users
    determine_time_range_for_db_query(query)  # construct time ranges

    # Do query (this is actually a generator)
    if "registry" in request.values:
        get_these_files = handle_database_query(study_obj._id, query,
                                                registry=parse_registry(request.values["registry"]))
    else:
        get_these_files = handle_database_query(study_obj._id, query, registry=None)
    
    # If the request is from the web form we need to include mime information
    # and don't want to create a registry file.
    if 'web_form' in request.values:
        return Response(zip_generator(get_these_files, construct_registry=False),
                        mimetype="zip",
                        headers={'Content-Disposition':'attachment; filename="data.zip"'})
    else:
        return Response(zip_generator(get_these_files, construct_registry=True))


from libs.security import generate_random_string

# Note: you cannot access the request context inside a generator function
def zip_generator(files_list, construct_registry=False):
    """ Pulls in data from S3 in a multithreaded network operation, constructs a zip file of that data.
    This is a generator, advantage is it starts returning data (file by file, but wrapped in zip compression)
    almost immediately."""
    
    processed_files = set()
    duplicate_files = set()
    pool = ThreadPool(CONCURRENT_NETWORK_OPS)
    file_registry = {}
    
    zip_output = StreamingBytesIO()
    zip_input = ZipFile(zip_output, mode="w", compression=ZIP_DEFLATED, allowZip64=True)
    random_id = generate_random_string()[:32]
    print "returning data for query %s" % random_id
    try:
        # chunks_and_content is a list of tuples, of the chunk and the content of the file.
        # chunksize (which is a keyword argument of imap, not to be confused with Beiwe Chunks)
        # is the size of the batches that are handed to the pool. We always want to add the next
        # file to retrieve to the pool asap, so we want a chunk size of 1.
        # (In the documentation there are comments about the timeout, it is irrelevant under this construction.)
        chunks_and_content = pool.imap_unordered(batch_retrieve_s3, files_list, chunksize=1)
        total_size = 0
        for chunk, file_contents in chunks_and_content:
            if construct_registry:
                file_registry[chunk['chunk_path']] = chunk["chunk_hash"]
            file_name = determine_file_name(chunk)
            if file_name in processed_files:
                duplicate_files.add((file_name, chunk['chunk_path']))
                continue
            processed_files.add(file_name)
            zip_input.writestr(file_name, file_contents)
            # These can be large, and we don't want them sticking around in memory as we wait for the yield
            del file_contents, chunk
<<<<<<< HEAD
            yield zip_output.getvalue() #yield the (compressed) file information
            
=======
            # print len(zip_output)
            x = zip_output.getvalue()
            total_size += len(x)
            print "%s: %sK, %sM" % (random_id, total_size / 1024, total_size / 1024 / 1024)
            yield x  # yield the (compressed) file information
            del x
>>>>>>> 093499cd
            zip_output.empty()
        
        if construct_registry:
            zip_input.writestr("registry", json.dumps(file_registry))
        
        # close, then yield all remaining data in the zip.
        zip_input.close()
        yield zip_output.getvalue()
    
    except None:
        # The try-except-finally block is here to guarantee the Threadpool is closed and terminated.
        # we don't handle any errors, we just re-raise any error that shows up.
        # (with statement does not work.)
        raise
    finally:
        # We rely on the finally block to ensure that the threadpool will be closed and terminated,
        # and also to print an error to the log if we need to.
        pool.close()
        pool.terminate()
        if duplicate_files:
            duplcate_file_message = "encountered duplicate files: %s" % ",".join(
                    str(name_path) for name_path in duplicate_files)
            email_system_administrators(duplcate_file_message,
                                        "encountered duplicate files in a data download")


#########################################################################################

def parse_registry(reg_dat):
    """ Parses the provided registry.dat file and returns a dictionary of chunk
    file names and hashes.  (The registry file is just a json dictionary containing
    a list of file names and hashes.) """
    return json.loads(reg_dat)


def determine_file_name(chunk):
    """ Generates the correct file name to provide the file with in the zip file.
        (This also includes the folder location files in the zip.) """
    extension = chunk["chunk_path"][-3:]  # get 3 letter file extension from the source.
    if chunk["data_type"] == SURVEY_ANSWERS:
        # add the survey_id from the file path.
        return "%s/%s/%s/%s.%s" % (chunk["user_id"], chunk["data_type"], chunk["chunk_path"].rsplit("/", 2)[1],
                                   str(chunk["time_bin"]).replace(":", "_"), extension)
    
    elif chunk["data_type"] == SURVEY_TIMINGS:
        # add the survey_id from the database entry.
        return "%s/%s/%s/%s.%s" % (chunk["user_id"], chunk["data_type"], chunk["survey_id"],
                                   str(chunk["time_bin"]).replace(":", "_"), extension)
    
    elif chunk["data_type"] == VOICE_RECORDING:
        # Due to a bug that was not noticed until July 2016 audio surveys did not have the survey id
        # that they were associated with.  Later versions of the app (legacy update 1 and Android 6)
        # correct this.  We can identify those files by checking for the existence of the extra /.
        # When we don't find it, we revert to original behavior.
        if chunk["chunk_path"].count("/") == 4:  #
            return "%s/%s/%s/%s.%s" % (chunk["user_id"], chunk["data_type"], chunk["chunk_path"].rsplit("/", 2)[1],
                                       str(chunk["time_bin"]).replace(":", "_"), extension)

    # all other files have this form:
    return "%s/%s/%s.%s" % (chunk["user_id"], chunk["data_type"],
                            str(chunk["time_bin"]).replace(":", "_"), extension)


def str_to_datetime(time_string):
    """ Translates a time string to a datetime object, raises a 400 if the format is wrong."""
    try:
        return datetime.strptime(time_string, API_TIME_FORMAT)
    except ValueError as e:
        if "does not match format" in e.message: return abort(400)


def batch_retrieve_s3(chunk):
    """ Data is returned in the form (chunk_object, file_data). """
    return chunk, s3_retrieve(chunk["chunk_path"], chunk["study_id"], raw_path=True)


#########################################################################################
################################### DB Query ############################################
#########################################################################################
################################### DB Query ############################################
#########################################################################################

def determine_data_streams_for_db_query(query):
    """ Determines, from the html request, the data streams that should go into the database query.
    Modifies the provided query object accordingly, there is no return value
    Throws a 404 if the data stream provided does not exist.
    :param query: expects a dictionary object. """
    if 'data_streams' in request.values:
        # the following two cases are for difference in content wrapping between
        # the CLI script and the download page.
        try:
            query['data_types'] = json.loads(request.values['data_streams'])
        except JSONDecodeError:
            query['data_types'] = request.form.getlist('data_streams')
        
        for data_stream in query['data_types']:
            if data_stream not in ALL_DATA_STREAMS:
                return abort(404)


def determine_users_for_db_query(query):
    """ Determines, from the html request, the users that should go into the database query.
    Modifies the provided query object accordingly, there is no return value.
    Throws a 404 if a user provided does not exist.
    :param query: expects a dictionary object. """
    if 'user_ids' in request.values:
        try:
            query['user_ids'] = [user for user in json.loads(request.values['user_ids'])]
        except JSONDecodeError:
            query['user_ids'] = request.form.getlist('user_ids')
        
        for user_id in query['user_ids']:  # Case: one of the user ids was invalid
            if not User(user_id):
                return abort(404)


def determine_time_range_for_db_query(query):
    """ Determines, from the html request, the time range that should go into the database query.
    Modifies the provided query object accordingly, there is no return value.
    Throws a 404 if a user provided does not exist.
    :param query: expects a dictionary object. """
    if 'time_start' in request.values:
        query['start'] = str_to_datetime(request.values['time_start'])
    if 'time_end' in request.values:
        query['end'] = str_to_datetime(request.values['time_end'])

<<<<<<< HEAD
    def handle_database_query(study_id, query, registry=None):
        """ Does the database query as a generator. """
        chunks = ChunksRegistry.get_chunks_time_range(study_id, **query)
        # no registry, just return one by one.
        if not registry:
            for chunk in chunks:
                yield chunk
    
        # yes registry, we need to filter and then yield
        else:
=======

def handle_database_query(study_id, query, registry=None):
    """ Runs the database query as a generator/iterator. """
    chunks = ChunksRegistry.get_chunks_time_range(study_id, **query)
    # no registry, just return one by one.
    if not registry:
        return chunks
    
    # yes registry, we need to filter and then yield
    else:
        def do_filtered_query():
>>>>>>> 093499cd
            for chunk in chunks:
                if (chunk['chunk_path'] in registry
                    and registry[chunk['chunk_path']] == chunk["chunk_hash"]):
                    continue
                else:
                    yield chunk
<<<<<<< HEAD
=======
        
        return do_filtered_query()
>>>>>>> 093499cd

#########################################################################################

#before reenabling, audio filenames on s3 were incorrectly enforced to have millisecond precision, remove trailing zeros
#this does not affect data downloading because those file times are generated from the chunk registry
# @data_access_api.route("/data-upload-apiv1", methods=['POST'])
# def data_upload():
#     print "got something!"
#     #Cases: invalid access creds
#     access_key = request.values["access_key"]
#     access_secret = request.values["secret_key"]
#     admin = Admin(access_key_id=access_key)
#     if not admin: return abort(403) #access key DNE
#     if not admin.validate_access_credentials( access_secret ):
#         return abort( 403 )  # incorrect secret key
#
#     if "study_id" in request.values: study_id = request.values["study_id"]
#     else: return "please provide a study_id"
#     study_obj = Study( ObjectId( study_id ) )
#     if admin._id not in study_obj['admins']: return abort(403)  # admin is not credentialed for this study
#
#     if "user_id" in request.values:user_id = request.values["user_id"]
#     else: return "please provide a user_id"
#
#     if "survey_id" in request.values: survey_id = request.values["survey_id"]
#     else: return "please provide a survey_id"
#
#     if "data_stream" in request.values: data_stream = request.values["data_stream"]
#     else: return "please provide a data_stream"
#
#     if data_stream not in upload_stream_map: return "invalid data stream: %s" % data_stream
#
#     if "unix_millisecond_timestamp_string" in request.values:
#         unix_millisecond_timestamp_string = request.values['unix_millisecond_timestamp_string']
#         if len( unix_millisecond_timestamp_string ) != 13:
#             return "invalid timestamp, check millisecond time length: %s" % unix_millisecond_timestamp_string
#         try: x = int( unix_millisecond_timestamp_string )
#         except ValueError: return "something went wrong with your timestamp: %s" % unix_millisecond_timestamp_string
#     else: return "please provide a unix_millisecond_timestamp_string"
#
#     data_stream_string, file_extension  = upload_stream_map[data_stream]
#
#     s3_file_path = "%s/%s/%s/%s/%s.%s" % (study_id, user_id, data_stream_string,
#                       survey_id, unix_millisecond_timestamp_string, file_extension)
#
#     if len(s3_list_files(s3_file_path)) > 0: return "a file matching your parameters already exists"
#     if 'file' in request.files: f = request.files['file']
#     print "%s uploading new files: %s" % (admin._id, s3_file_path)
#
#     s3_upload(s3_file_path, f.read(), study_obj._id, raw_path=True)
#     FileToProcess.append_file_for_processing( s3_file_path, study_obj._id, user_id )
#     return 'file successfully uploaded.'
<|MERGE_RESOLUTION|>--- conflicted
+++ resolved
@@ -1,401 +1,375 @@
-from bson import ObjectId
-from datetime import datetime
-from flask import Blueprint, request, abort, json, Response
-from multiprocessing.pool import ThreadPool
-from zipfile import ZipFile, ZIP_DEFLATED
-
-from bson.errors import InvalidId
-from db.data_access_models import ChunksRegistry, FileToProcess
-from db.study_models import Study, Studies
-from db.user_models import Admin, User, Users
-from libs.logging import email_system_administrators
-from libs.s3 import s3_retrieve, s3_list_files, s3_upload
-from libs.streaming_bytes_io import StreamingBytesIO
-from config.constants import (API_TIME_FORMAT, VOICE_RECORDING, ALL_DATA_STREAMS,
-                              CONCURRENT_NETWORK_OPS, SURVEY_ANSWERS, SURVEY_TIMINGS)
-from boto.utils import JSONDecodeError
-
-# Data Notes
-# The call log has the timestamp column as the 3rd column instead of the first.
-# The Wifi and Identifiers have timestamp in the file name.
-# The debug log has many lines without timestamps.
-
-data_access_api = Blueprint('data_access_api', __name__)
-
-upload_stream_map = {"survey_answers":("surveyAnswers", "csv"),
-                     "audio":("voiceRecording", "mp4")}
-
-
-#########################################################################################
-
-def get_and_validate_study_id():
-    """ Checks for a valid study id.
-        No study id causes a 400 (bad request) error.
-        Study id malformed (not 24 characters) causes 400 error.
-        Study id otherwise invalid causes 400 error.
-        Study id does not exist in our database causes _404_ error."""
-    
-    if "study_id" not in request.values:
-        return abort(400)
-    
-    if len(request.values["study_id"]) != 24:
-        # Don't proceed with large sized input.
-        print "Received invalid length objectid as study_id in the data access API."
-        return abort(400)
-    
-    try:  # If the ID is of some invalid form, we catch that and return a 400
-        study_id = ObjectId(request.values["study_id"])
-    except InvalidId:
-        return abort(400)
-    
-    study_obj = Study(study_id)
-    # Study object will be None if there is no matching study id.
-    if not study_obj:  # additional case: if study object exists but is empty
-        return abort(404)
-    
-    return study_obj
-
-
-def get_and_validate_admin(study_obj):
-    """ Finds admin based on the secret key provided, returns 403 if admin doesn't exist,
-        is not credentialled on the study, or if the secret key does not match. """
-    access_key = request.values["access_key"]
-    access_secret = request.values["secret_key"]
-    admin = Admin(access_key_id=access_key)
-    if not admin:
-        return abort(403)  # access key DNE
-    if admin._id not in study_obj['admins']:
-        return abort(403)  # admin is not credentialed for this study
-    if not admin.validate_access_credentials(access_secret):
-        return abort(403)  # incorrect secret key
-    return admin
-
-
-#########################################################################################
-
-@data_access_api.route("/get-studies/v1", methods=['POST', "GET"])
-def get_studies():
-    # Cases: invalid access creds
-    access_key = request.values["access_key"]
-    access_secret = request.values["secret_key"]
-    admin = Admin(access_key_id=access_key)
-    if not admin: return abort(403)  # access key DNE
-    if not admin.validate_access_credentials(access_secret):
-        return abort(403)  # incorrect secret key
-    return json.dumps({str(study._id):study.name for study in Studies(admins=str(admin._id))})
-
-
-@data_access_api.route("/get-users/v1", methods=['POST', "GET"])
-def get_users_in_study():
-    try: study_id = ObjectId(request.values["study_id"])
-    except InvalidId: study_id = None
-    study_obj = Study(study_id)
-    if not study_obj: return abort(404)
-    _ = get_and_validate_admin(study_obj)
-<<<<<<< HEAD
-    return json.dumps([str(user._id) for user in Users(study_id=study_id) ] )
-=======
-    return json.dumps([str(user._id) for user in Users(study_id=study_id)])
->>>>>>> 093499cd
-
-
-@data_access_api.route("/get-data/v1", methods=['POST', "GET"])
-def grab_data():
-    """ Required: access key, access secret, study_id
-    JSON blobs: data streams, users - default to all
-    Strings: date-start, date-end - format as "YYYY-MM-DDThh:mm:ss"
-    optional: top-up = a file (registry.dat)
-    cases handled:
-        missing creds or study, invalid admin or study, admin does not have access
-        admin creds are invalid
-        (Flask automatically returns a 400 response if a parameter is accessed
-        but does not exist in request.values() )
-    Returns a zip file of all data files found by the query. """
-
-    # uncomment the following line when doing a reindex
-    # return abort(503)
-    study_obj = get_and_validate_study_id()
-    _ = get_and_validate_admin(study_obj)
-    
-    query = {}
-    determine_data_streams_for_db_query(query)  # select data streams
-    determine_users_for_db_query(query)  # select users
-    determine_time_range_for_db_query(query)  # construct time ranges
-
-    # Do query (this is actually a generator)
-    if "registry" in request.values:
-        get_these_files = handle_database_query(study_obj._id, query,
-                                                registry=parse_registry(request.values["registry"]))
-    else:
-        get_these_files = handle_database_query(study_obj._id, query, registry=None)
-    
-    # If the request is from the web form we need to include mime information
-    # and don't want to create a registry file.
-    if 'web_form' in request.values:
-        return Response(zip_generator(get_these_files, construct_registry=False),
-                        mimetype="zip",
-                        headers={'Content-Disposition':'attachment; filename="data.zip"'})
-    else:
-        return Response(zip_generator(get_these_files, construct_registry=True))
-
-
-from libs.security import generate_random_string
-
-# Note: you cannot access the request context inside a generator function
-def zip_generator(files_list, construct_registry=False):
-    """ Pulls in data from S3 in a multithreaded network operation, constructs a zip file of that data.
-    This is a generator, advantage is it starts returning data (file by file, but wrapped in zip compression)
-    almost immediately."""
-    
-    processed_files = set()
-    duplicate_files = set()
-    pool = ThreadPool(CONCURRENT_NETWORK_OPS)
-    file_registry = {}
-    
-    zip_output = StreamingBytesIO()
-    zip_input = ZipFile(zip_output, mode="w", compression=ZIP_DEFLATED, allowZip64=True)
-    random_id = generate_random_string()[:32]
-    print "returning data for query %s" % random_id
-    try:
-        # chunks_and_content is a list of tuples, of the chunk and the content of the file.
-        # chunksize (which is a keyword argument of imap, not to be confused with Beiwe Chunks)
-        # is the size of the batches that are handed to the pool. We always want to add the next
-        # file to retrieve to the pool asap, so we want a chunk size of 1.
-        # (In the documentation there are comments about the timeout, it is irrelevant under this construction.)
-        chunks_and_content = pool.imap_unordered(batch_retrieve_s3, files_list, chunksize=1)
-        total_size = 0
-        for chunk, file_contents in chunks_and_content:
-            if construct_registry:
-                file_registry[chunk['chunk_path']] = chunk["chunk_hash"]
-            file_name = determine_file_name(chunk)
-            if file_name in processed_files:
-                duplicate_files.add((file_name, chunk['chunk_path']))
-                continue
-            processed_files.add(file_name)
-            zip_input.writestr(file_name, file_contents)
-            # These can be large, and we don't want them sticking around in memory as we wait for the yield
-            del file_contents, chunk
-<<<<<<< HEAD
-            yield zip_output.getvalue() #yield the (compressed) file information
-            
-=======
-            # print len(zip_output)
-            x = zip_output.getvalue()
-            total_size += len(x)
-            print "%s: %sK, %sM" % (random_id, total_size / 1024, total_size / 1024 / 1024)
-            yield x  # yield the (compressed) file information
-            del x
->>>>>>> 093499cd
-            zip_output.empty()
-        
-        if construct_registry:
-            zip_input.writestr("registry", json.dumps(file_registry))
-        
-        # close, then yield all remaining data in the zip.
-        zip_input.close()
-        yield zip_output.getvalue()
-    
-    except None:
-        # The try-except-finally block is here to guarantee the Threadpool is closed and terminated.
-        # we don't handle any errors, we just re-raise any error that shows up.
-        # (with statement does not work.)
-        raise
-    finally:
-        # We rely on the finally block to ensure that the threadpool will be closed and terminated,
-        # and also to print an error to the log if we need to.
-        pool.close()
-        pool.terminate()
-        if duplicate_files:
-            duplcate_file_message = "encountered duplicate files: %s" % ",".join(
-                    str(name_path) for name_path in duplicate_files)
-            email_system_administrators(duplcate_file_message,
-                                        "encountered duplicate files in a data download")
-
-
-#########################################################################################
-
-def parse_registry(reg_dat):
-    """ Parses the provided registry.dat file and returns a dictionary of chunk
-    file names and hashes.  (The registry file is just a json dictionary containing
-    a list of file names and hashes.) """
-    return json.loads(reg_dat)
-
-
-def determine_file_name(chunk):
-    """ Generates the correct file name to provide the file with in the zip file.
-        (This also includes the folder location files in the zip.) """
-    extension = chunk["chunk_path"][-3:]  # get 3 letter file extension from the source.
-    if chunk["data_type"] == SURVEY_ANSWERS:
-        # add the survey_id from the file path.
-        return "%s/%s/%s/%s.%s" % (chunk["user_id"], chunk["data_type"], chunk["chunk_path"].rsplit("/", 2)[1],
-                                   str(chunk["time_bin"]).replace(":", "_"), extension)
-    
-    elif chunk["data_type"] == SURVEY_TIMINGS:
-        # add the survey_id from the database entry.
-        return "%s/%s/%s/%s.%s" % (chunk["user_id"], chunk["data_type"], chunk["survey_id"],
-                                   str(chunk["time_bin"]).replace(":", "_"), extension)
-    
-    elif chunk["data_type"] == VOICE_RECORDING:
-        # Due to a bug that was not noticed until July 2016 audio surveys did not have the survey id
-        # that they were associated with.  Later versions of the app (legacy update 1 and Android 6)
-        # correct this.  We can identify those files by checking for the existence of the extra /.
-        # When we don't find it, we revert to original behavior.
-        if chunk["chunk_path"].count("/") == 4:  #
-            return "%s/%s/%s/%s.%s" % (chunk["user_id"], chunk["data_type"], chunk["chunk_path"].rsplit("/", 2)[1],
-                                       str(chunk["time_bin"]).replace(":", "_"), extension)
-
-    # all other files have this form:
-    return "%s/%s/%s.%s" % (chunk["user_id"], chunk["data_type"],
-                            str(chunk["time_bin"]).replace(":", "_"), extension)
-
-
-def str_to_datetime(time_string):
-    """ Translates a time string to a datetime object, raises a 400 if the format is wrong."""
-    try:
-        return datetime.strptime(time_string, API_TIME_FORMAT)
-    except ValueError as e:
-        if "does not match format" in e.message: return abort(400)
-
-
-def batch_retrieve_s3(chunk):
-    """ Data is returned in the form (chunk_object, file_data). """
-    return chunk, s3_retrieve(chunk["chunk_path"], chunk["study_id"], raw_path=True)
-
-
-#########################################################################################
-################################### DB Query ############################################
-#########################################################################################
-################################### DB Query ############################################
-#########################################################################################
-
-def determine_data_streams_for_db_query(query):
-    """ Determines, from the html request, the data streams that should go into the database query.
-    Modifies the provided query object accordingly, there is no return value
-    Throws a 404 if the data stream provided does not exist.
-    :param query: expects a dictionary object. """
-    if 'data_streams' in request.values:
-        # the following two cases are for difference in content wrapping between
-        # the CLI script and the download page.
-        try:
-            query['data_types'] = json.loads(request.values['data_streams'])
-        except JSONDecodeError:
-            query['data_types'] = request.form.getlist('data_streams')
-        
-        for data_stream in query['data_types']:
-            if data_stream not in ALL_DATA_STREAMS:
-                return abort(404)
-
-
-def determine_users_for_db_query(query):
-    """ Determines, from the html request, the users that should go into the database query.
-    Modifies the provided query object accordingly, there is no return value.
-    Throws a 404 if a user provided does not exist.
-    :param query: expects a dictionary object. """
-    if 'user_ids' in request.values:
-        try:
-            query['user_ids'] = [user for user in json.loads(request.values['user_ids'])]
-        except JSONDecodeError:
-            query['user_ids'] = request.form.getlist('user_ids')
-        
-        for user_id in query['user_ids']:  # Case: one of the user ids was invalid
-            if not User(user_id):
-                return abort(404)
-
-
-def determine_time_range_for_db_query(query):
-    """ Determines, from the html request, the time range that should go into the database query.
-    Modifies the provided query object accordingly, there is no return value.
-    Throws a 404 if a user provided does not exist.
-    :param query: expects a dictionary object. """
-    if 'time_start' in request.values:
-        query['start'] = str_to_datetime(request.values['time_start'])
-    if 'time_end' in request.values:
-        query['end'] = str_to_datetime(request.values['time_end'])
-
-<<<<<<< HEAD
-    def handle_database_query(study_id, query, registry=None):
-        """ Does the database query as a generator. """
-        chunks = ChunksRegistry.get_chunks_time_range(study_id, **query)
-        # no registry, just return one by one.
-        if not registry:
-            for chunk in chunks:
-                yield chunk
-    
-        # yes registry, we need to filter and then yield
-        else:
-=======
-
-def handle_database_query(study_id, query, registry=None):
-    """ Runs the database query as a generator/iterator. """
-    chunks = ChunksRegistry.get_chunks_time_range(study_id, **query)
-    # no registry, just return one by one.
-    if not registry:
-        return chunks
-    
-    # yes registry, we need to filter and then yield
-    else:
-        def do_filtered_query():
->>>>>>> 093499cd
-            for chunk in chunks:
-                if (chunk['chunk_path'] in registry
-                    and registry[chunk['chunk_path']] == chunk["chunk_hash"]):
-                    continue
-                else:
-                    yield chunk
-<<<<<<< HEAD
-=======
-        
-        return do_filtered_query()
->>>>>>> 093499cd
-
-#########################################################################################
-
-#before reenabling, audio filenames on s3 were incorrectly enforced to have millisecond precision, remove trailing zeros
-#this does not affect data downloading because those file times are generated from the chunk registry
-# @data_access_api.route("/data-upload-apiv1", methods=['POST'])
-# def data_upload():
-#     print "got something!"
-#     #Cases: invalid access creds
-#     access_key = request.values["access_key"]
-#     access_secret = request.values["secret_key"]
-#     admin = Admin(access_key_id=access_key)
-#     if not admin: return abort(403) #access key DNE
-#     if not admin.validate_access_credentials( access_secret ):
-#         return abort( 403 )  # incorrect secret key
-#
-#     if "study_id" in request.values: study_id = request.values["study_id"]
-#     else: return "please provide a study_id"
-#     study_obj = Study( ObjectId( study_id ) )
-#     if admin._id not in study_obj['admins']: return abort(403)  # admin is not credentialed for this study
-#
-#     if "user_id" in request.values:user_id = request.values["user_id"]
-#     else: return "please provide a user_id"
-#
-#     if "survey_id" in request.values: survey_id = request.values["survey_id"]
-#     else: return "please provide a survey_id"
-#
-#     if "data_stream" in request.values: data_stream = request.values["data_stream"]
-#     else: return "please provide a data_stream"
-#
-#     if data_stream not in upload_stream_map: return "invalid data stream: %s" % data_stream
-#
-#     if "unix_millisecond_timestamp_string" in request.values:
-#         unix_millisecond_timestamp_string = request.values['unix_millisecond_timestamp_string']
-#         if len( unix_millisecond_timestamp_string ) != 13:
-#             return "invalid timestamp, check millisecond time length: %s" % unix_millisecond_timestamp_string
-#         try: x = int( unix_millisecond_timestamp_string )
-#         except ValueError: return "something went wrong with your timestamp: %s" % unix_millisecond_timestamp_string
-#     else: return "please provide a unix_millisecond_timestamp_string"
-#
-#     data_stream_string, file_extension  = upload_stream_map[data_stream]
-#
-#     s3_file_path = "%s/%s/%s/%s/%s.%s" % (study_id, user_id, data_stream_string,
-#                       survey_id, unix_millisecond_timestamp_string, file_extension)
-#
-#     if len(s3_list_files(s3_file_path)) > 0: return "a file matching your parameters already exists"
-#     if 'file' in request.files: f = request.files['file']
-#     print "%s uploading new files: %s" % (admin._id, s3_file_path)
-#
-#     s3_upload(s3_file_path, f.read(), study_obj._id, raw_path=True)
-#     FileToProcess.append_file_for_processing( s3_file_path, study_obj._id, user_id )
-#     return 'file successfully uploaded.'
+from bson import ObjectId
+from datetime import datetime
+from flask import Blueprint, request, abort, json, Response
+from multiprocessing.pool import ThreadPool
+from zipfile import ZipFile, ZIP_DEFLATED
+
+from bson.errors import InvalidId
+from db.data_access_models import ChunksRegistry, FileToProcess
+from db.study_models import Study, Studies
+from db.user_models import Admin, User, Users
+from libs.logging import email_system_administrators
+from libs.s3 import s3_retrieve, s3_list_files, s3_upload
+from libs.streaming_bytes_io import StreamingBytesIO
+from config.constants import (API_TIME_FORMAT, VOICE_RECORDING, ALL_DATA_STREAMS,
+                              CONCURRENT_NETWORK_OPS, SURVEY_ANSWERS, SURVEY_TIMINGS)
+from boto.utils import JSONDecodeError
+
+# Data Notes
+# The call log has the timestamp column as the 3rd column instead of the first.
+# The Wifi and Identifiers have timestamp in the file name.
+# The debug log has many lines without timestamps.
+
+data_access_api = Blueprint('data_access_api', __name__)
+
+upload_stream_map = {"survey_answers":("surveyAnswers", "csv"),
+                     "audio":("voiceRecording", "mp4")}
+
+
+#########################################################################################
+
+def get_and_validate_study_id():
+    """ Checks for a valid study id.
+        No study id causes a 400 (bad request) error.
+        Study id malformed (not 24 characters) causes 400 error.
+        Study id otherwise invalid causes 400 error.
+        Study id does not exist in our database causes _404_ error."""
+    
+    if "study_id" not in request.values:
+        return abort(400)
+    
+    if len(request.values["study_id"]) != 24:
+        # Don't proceed with large sized input.
+        print "Received invalid length objectid as study_id in the data access API."
+        return abort(400)
+    
+    try:  # If the ID is of some invalid form, we catch that and return a 400
+        study_id = ObjectId(request.values["study_id"])
+    except InvalidId:
+        return abort(400)
+    
+    study_obj = Study(study_id)
+    # Study object will be None if there is no matching study id.
+    if not study_obj:  # additional case: if study object exists but is empty
+        return abort(404)
+    
+    return study_obj
+
+
+def get_and_validate_admin(study_obj):
+    """ Finds admin based on the secret key provided, returns 403 if admin doesn't exist,
+        is not credentialled on the study, or if the secret key does not match. """
+    access_key = request.values["access_key"]
+    access_secret = request.values["secret_key"]
+    admin = Admin(access_key_id=access_key)
+    if not admin:
+        return abort(403)  # access key DNE
+    if admin._id not in study_obj['admins']:
+        return abort(403)  # admin is not credentialed for this study
+    if not admin.validate_access_credentials(access_secret):
+        return abort(403)  # incorrect secret key
+    return admin
+
+
+#########################################################################################
+
+@data_access_api.route("/get-studies/v1", methods=['POST', "GET"])
+def get_studies():
+    # Cases: invalid access creds
+    access_key = request.values["access_key"]
+    access_secret = request.values["secret_key"]
+    admin = Admin(access_key_id=access_key)
+    if not admin: return abort(403)  # access key DNE
+    if not admin.validate_access_credentials(access_secret):
+        return abort(403)  # incorrect secret key
+    return json.dumps({str(study._id):study.name for study in Studies(admins=str(admin._id))})
+
+
+@data_access_api.route("/get-users/v1", methods=['POST', "GET"])
+def get_users_in_study():
+    try: study_id = ObjectId(request.values["study_id"])
+    except InvalidId: study_id = None
+    study_obj = Study(study_id)
+    if not study_obj: return abort(404)
+    _ = get_and_validate_admin(study_obj)
+    return json.dumps([str(user._id) for user in Users(study_id=study_id)])
+
+
+@data_access_api.route("/get-data/v1", methods=['POST', "GET"])
+def grab_data():
+    """ Required: access key, access secret, study_id
+    JSON blobs: data streams, users - default to all
+    Strings: date-start, date-end - format as "YYYY-MM-DDThh:mm:ss"
+    optional: top-up = a file (registry.dat)
+    cases handled:
+        missing creds or study, invalid admin or study, admin does not have access
+        admin creds are invalid
+        (Flask automatically returns a 400 response if a parameter is accessed
+        but does not exist in request.values() )
+    Returns a zip file of all data files found by the query. """
+    
+    # uncomment the following line when doing a reindex
+    # return abort(503)
+    study_obj = get_and_validate_study_id()
+    _ = get_and_validate_admin(study_obj)
+    
+    query = {}
+    determine_data_streams_for_db_query(query)  # select data streams
+    determine_users_for_db_query(query)  # select users
+    determine_time_range_for_db_query(query)  # construct time ranges
+    
+    # Do query (this is actually a generator)
+    if "registry" in request.values:
+        get_these_files = handle_database_query(study_obj._id, query,
+                                                registry=parse_registry(request.values["registry"]))
+    else:
+        get_these_files = handle_database_query(study_obj._id, query, registry=None)
+    
+    # If the request is from the web form we need to include mime information
+    # and don't want to create a registry file.
+    if 'web_form' in request.values:
+        return Response(zip_generator(get_these_files, construct_registry=False),
+                        mimetype="zip",
+                        headers={'Content-Disposition':'attachment; filename="data.zip"'})
+    else:
+        return Response(zip_generator(get_these_files, construct_registry=True))
+
+
+from libs.security import generate_random_string
+
+
+# Note: you cannot access the request context inside a generator function
+def zip_generator(files_list, construct_registry=False):
+    """ Pulls in data from S3 in a multithreaded network operation, constructs a zip file of that data.
+    This is a generator, advantage is it starts returning data (file by file, but wrapped in zip compression)
+    almost immediately."""
+    
+    processed_files = set()
+    duplicate_files = set()
+    pool = ThreadPool(CONCURRENT_NETWORK_OPS)
+    file_registry = {}
+    
+    zip_output = StreamingBytesIO()
+    zip_input = ZipFile(zip_output, mode="w", compression=ZIP_DEFLATED, allowZip64=True)
+    random_id = generate_random_string()[:32]
+    print "returning data for query %s" % random_id
+    try:
+        # chunks_and_content is a list of tuples, of the chunk and the content of the file.
+        # chunksize (which is a keyword argument of imap, not to be confused with Beiwe Chunks)
+        # is the size of the batches that are handed to the pool. We always want to add the next
+        # file to retrieve to the pool asap, so we want a chunk size of 1.
+        # (In the documentation there are comments about the timeout, it is irrelevant under this construction.)
+        chunks_and_content = pool.imap_unordered(batch_retrieve_s3, files_list, chunksize=1)
+        total_size = 0
+        for chunk, file_contents in chunks_and_content:
+            if construct_registry:
+                file_registry[chunk['chunk_path']] = chunk["chunk_hash"]
+            file_name = determine_file_name(chunk)
+            if file_name in processed_files:
+                duplicate_files.add((file_name, chunk['chunk_path']))
+                continue
+            processed_files.add(file_name)
+            zip_input.writestr(file_name, file_contents)
+            # These can be large, and we don't want them sticking around in memory as we wait for the yield
+            del file_contents, chunk
+            # print len(zip_output)
+            x = zip_output.getvalue()
+            total_size += len(x)
+            print "%s: %sK, %sM" % (random_id, total_size / 1024, total_size / 1024 / 1024)
+            yield x  # yield the (compressed) file information
+            del x
+            zip_output.empty()
+        
+        if construct_registry:
+            zip_input.writestr("registry", json.dumps(file_registry))
+        
+        # close, then yield all remaining data in the zip.
+        zip_input.close()
+        yield zip_output.getvalue()
+    
+    except None:
+        # The try-except-finally block is here to guarantee the Threadpool is closed and terminated.
+        # we don't handle any errors, we just re-raise any error that shows up.
+        # (with statement does not work.)
+        raise
+    finally:
+        # We rely on the finally block to ensure that the threadpool will be closed and terminated,
+        # and also to print an error to the log if we need to.
+        pool.close()
+        pool.terminate()
+        if duplicate_files:
+            duplcate_file_message = "encountered duplicate files: %s" % ",".join(
+                    str(name_path) for name_path in duplicate_files)
+            email_system_administrators(duplcate_file_message,
+                                        "encountered duplicate files in a data download")
+
+
+#########################################################################################
+
+def parse_registry(reg_dat):
+    """ Parses the provided registry.dat file and returns a dictionary of chunk
+    file names and hashes.  (The registry file is just a json dictionary containing
+    a list of file names and hashes.) """
+    return json.loads(reg_dat)
+
+
+def determine_file_name(chunk):
+    """ Generates the correct file name to provide the file with in the zip file.
+        (This also includes the folder location files in the zip.) """
+    extension = chunk["chunk_path"][-3:]  # get 3 letter file extension from the source.
+    if chunk["data_type"] == SURVEY_ANSWERS:
+        # add the survey_id from the file path.
+        return "%s/%s/%s/%s.%s" % (chunk["user_id"], chunk["data_type"], chunk["chunk_path"].rsplit("/", 2)[1],
+                                   str(chunk["time_bin"]).replace(":", "_"), extension)
+    
+    elif chunk["data_type"] == SURVEY_TIMINGS:
+        # add the survey_id from the database entry.
+        return "%s/%s/%s/%s.%s" % (chunk["user_id"], chunk["data_type"], chunk["survey_id"],
+                                   str(chunk["time_bin"]).replace(":", "_"), extension)
+    
+    elif chunk["data_type"] == VOICE_RECORDING:
+        # Due to a bug that was not noticed until July 2016 audio surveys did not have the survey id
+        # that they were associated with.  Later versions of the app (legacy update 1 and Android 6)
+        # correct this.  We can identify those files by checking for the existence of the extra /.
+        # When we don't find it, we revert to original behavior.
+        if chunk["chunk_path"].count("/") == 4:  #
+            return "%s/%s/%s/%s.%s" % (chunk["user_id"], chunk["data_type"], chunk["chunk_path"].rsplit("/", 2)[1],
+                                       str(chunk["time_bin"]).replace(":", "_"), extension)
+    
+    # all other files have this form:
+    return "%s/%s/%s.%s" % (chunk["user_id"], chunk["data_type"],
+                            str(chunk["time_bin"]).replace(":", "_"), extension)
+
+
+def str_to_datetime(time_string):
+    """ Translates a time string to a datetime object, raises a 400 if the format is wrong."""
+    try:
+        return datetime.strptime(time_string, API_TIME_FORMAT)
+    except ValueError as e:
+        if "does not match format" in e.message: return abort(400)
+
+
+def batch_retrieve_s3(chunk):
+    """ Data is returned in the form (chunk_object, file_data). """
+    return chunk, s3_retrieve(chunk["chunk_path"], chunk["study_id"], raw_path=True)
+
+
+#########################################################################################
+################################### DB Query ############################################
+#########################################################################################
+
+def determine_data_streams_for_db_query(query):
+    """ Determines, from the html request, the data streams that should go into the database query.
+    Modifies the provided query object accordingly, there is no return value
+    Throws a 404 if the data stream provided does not exist.
+    :param query: expects a dictionary object. """
+    if 'data_streams' in request.values:
+        # the following two cases are for difference in content wrapping between
+        # the CLI script and the download page.
+        try:
+            query['data_types'] = json.loads(request.values['data_streams'])
+        except JSONDecodeError:
+            query['data_types'] = request.form.getlist('data_streams')
+        
+        for data_stream in query['data_types']:
+            if data_stream not in ALL_DATA_STREAMS:
+                return abort(404)
+
+
+def determine_users_for_db_query(query):
+    """ Determines, from the html request, the users that should go into the database query.
+    Modifies the provided query object accordingly, there is no return value.
+    Throws a 404 if a user provided does not exist.
+    :param query: expects a dictionary object. """
+    if 'user_ids' in request.values:
+        try:
+            query['user_ids'] = [user for user in json.loads(request.values['user_ids'])]
+        except JSONDecodeError:
+            query['user_ids'] = request.form.getlist('user_ids')
+        
+        for user_id in query['user_ids']:  # Case: one of the user ids was invalid
+            if not User(user_id):
+                return abort(404)
+
+
+def determine_time_range_for_db_query(query):
+    """ Determines, from the html request, the time range that should go into the database query.
+    Modifies the provided query object accordingly, there is no return value.
+    Throws a 404 if a user provided does not exist.
+    :param query: expects a dictionary object. """
+    if 'time_start' in request.values:
+        query['start'] = str_to_datetime(request.values['time_start'])
+    if 'time_end' in request.values:
+        query['end'] = str_to_datetime(request.values['time_end'])
+
+
+def handle_database_query(study_id, query, registry=None):
+    """ Runs the database query as a generator/iterator. """
+    chunks = ChunksRegistry.get_chunks_time_range(study_id, **query)
+    # no registry, just return one by one.
+    if not registry:
+        return chunks
+    
+    # yes registry, we need to filter and then yield
+    else:
+        def do_filtered_query():
+            for chunk in chunks:
+                if (chunk['chunk_path'] in registry
+                    and registry[chunk['chunk_path']] == chunk["chunk_hash"]):
+                    continue
+                else:
+                    yield chunk
+        
+        return do_filtered_query()
+
+#########################################################################################
+
+# before reenabling, audio filenames on s3 were incorrectly enforced to have millisecond precision, remove trailing zeros
+# this does not affect data downloading because those file times are generated from the chunk registry
+# @data_access_api.route("/data-upload-apiv1", methods=['POST'])
+# def data_upload():
+#     print "got something!"
+#     #Cases: invalid access creds
+#     access_key = request.values["access_key"]
+#     access_secret = request.values["secret_key"]
+#     admin = Admin(access_key_id=access_key)
+#     if not admin: return abort(403) #access key DNE
+#     if not admin.validate_access_credentials( access_secret ):
+#         return abort( 403 )  # incorrect secret key
+#
+#     if "study_id" in request.values: study_id = request.values["study_id"]
+#     else: return "please provide a study_id"
+#     study_obj = Study( ObjectId( study_id ) )
+#     if admin._id not in study_obj['admins']: return abort(403)  # admin is not credentialed for this study
+#
+#     if "user_id" in request.values:user_id = request.values["user_id"]
+#     else: return "please provide a user_id"
+#
+#     if "survey_id" in request.values: survey_id = request.values["survey_id"]
+#     else: return "please provide a survey_id"
+#
+#     if "data_stream" in request.values: data_stream = request.values["data_stream"]
+#     else: return "please provide a data_stream"
+#
+#     if data_stream not in upload_stream_map: return "invalid data stream: %s" % data_stream
+#
+#     if "unix_millisecond_timestamp_string" in request.values:
+#         unix_millisecond_timestamp_string = request.values['unix_millisecond_timestamp_string']
+#         if len( unix_millisecond_timestamp_string ) != 13:
+#             return "invalid timestamp, check millisecond time length: %s" % unix_millisecond_timestamp_string
+#         try: x = int( unix_millisecond_timestamp_string )
+#         except ValueError: return "something went wrong with your timestamp: %s" % unix_millisecond_timestamp_string
+#     else: return "please provide a unix_millisecond_timestamp_string"
+#
+#     data_stream_string, file_extension  = upload_stream_map[data_stream]
+#
+#     s3_file_path = "%s/%s/%s/%s/%s.%s" % (study_id, user_id, data_stream_string,
+#                       survey_id, unix_millisecond_timestamp_string, file_extension)
+#
+#     if len(s3_list_files(s3_file_path)) > 0: return "a file matching your parameters already exists"
+#     if 'file' in request.files: f = request.files['file']
+#     print "%s uploading new files: %s" % (admin._id, s3_file_path)
+#
+#     s3_upload(s3_file_path, f.read(), study_obj._id, raw_path=True)
+#     FileToProcess.append_file_for_processing( s3_file_path, study_obj._id, user_id )
+#     return 'file successfully uploaded.'