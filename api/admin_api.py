--- conflicted
+++ resolved
@@ -1,165 +1,152 @@
-from django.contrib import messages
-from django.core.exceptions import ValidationError
-from django.shortcuts import redirect, render
-from django.views.decorators.http import require_POST
-from middleware.admin_authentication_middleware import abort
-
-from authentication.admin_authentication import (assert_admin, assert_researcher_under_admin,
-    authenticate_admin, authenticate_researcher_login)
-from config.constants import ResearcherRole
-from config.settings import DOMAIN_NAME, DOWNLOADABLE_APK_URL
-from database.study_models import Study
-from database.user_models import Researcher, StudyRelation
-from libs.internal_types import BeiweHttpRequest
-from libs.push_notification_helpers import repopulate_all_survey_scheduled_events
-from libs.security import check_password_requirements
-from libs.timezone_dropdown import ALL_TIMEZONES
-
-
-"""######################### Study Administration ###########################"""
-
-
-@require_POST
-@authenticate_admin
-def set_study_timezone(request: BeiweHttpRequest, study_id=None):
-    """ Sets the custom timezone on a study. """
-    new_timezone = request.POST.get("new_timezone_name")
-    if new_timezone not in ALL_TIMEZONES:
-        messages.warning(request, ("The timezone chosen does not exist."))
-        return redirect(f'/edit_study/{study_id}')
-
-    study = Study.objects.get(pk=study_id)
-    study.timezone_name = new_timezone
-    study.save()
-
-    # All scheduled events for this study need to be recalculated
-    # this causes chaos, relative and absolute surveys will be regenerated if already sent.
-    repopulate_all_survey_scheduled_events(study)
-    messages.warning(request, (f"Timezone {study.timezone_name} has been applied."))
-    return redirect(f'/edit_study/{study_id}')
-
-
-@require_POST
-@authenticate_admin
-def add_researcher_to_study(request: BeiweHttpRequest, ):
-    researcher_id = request.POST['researcher_id']
-    study_id = request.POST['study_id']
-    assert_admin(request, study_id)
-    try:
-        StudyRelation.objects.get_or_create(
-            study_id=study_id, researcher_id=researcher_id, relationship=ResearcherRole.researcher
-        )
-    except ValidationError:
-        # handle case of the study id + researcher already existing
-        pass
-
-    # This gets called by both edit_researcher and edit_study, so the POST request
-    # must contain which URL it came from.
-    return redirect(request.POST['redirect_url'])
-
-
-@require_POST
-@authenticate_admin
-def remove_researcher_from_study(request: BeiweHttpRequest, ):
-    researcher_id = request.POST['researcher_id']
-    study_id = request.POST['study_id']
-    try:
-        researcher = Researcher.objects.get(pk=researcher_id)
-    except Researcher.DoesNotExist:
-        return abort(404)
-    assert_admin(request, study_id)
-    assert_researcher_under_admin(request, researcher, study_id)
-    StudyRelation.objects.filter(study_id=study_id, researcher_id=researcher_id).delete()
-    return redirect(request.POST['redirect_url'])
-
-
-@require_POST
-@authenticate_admin
-def delete_researcher(request: BeiweHttpRequest, researcher_id):
-    # only site admins can delete researchers from the system.
-    if not request.session_researcher.site_admin:
-        return abort(403)
-
-    try:
-        researcher = Researcher.objects.get(pk=researcher_id)
-    except Researcher.DoesNotExist:
-        return abort(404)
-
-    StudyRelation.objects.filter(researcher=researcher).delete()
-    researcher.delete()
-    return redirect('/manage_researchers')
-
-
-@require_POST
-@authenticate_admin
-def set_researcher_password(request: BeiweHttpRequest, ):
-    researcher = Researcher.objects.get(pk=request.POST.get('researcher_id', None))
-    assert_researcher_under_admin(request, researcher)
-    new_password = request.POST.get('password', '')
-    if check_password_requirements(new_password, flash_message=True):
-        researcher.set_password(new_password)
-    return redirect(f'/edit_researcher/{researcher.pk}')
-
-
-@require_POST
-@authenticate_admin
-def rename_study(request: BeiweHttpRequest, study_id=None):
-    study = Study.objects.get(pk=study_id)
-    assert_admin(request, study_id)
-    new_study_name = request.POST.get('new_study_name', '')
-    study.name = new_study_name
-    study.save()
-    return redirect(f'/edit_study/{study.pk}')
-
-
-"""##### Methods responsible for distributing APK file of Android app. #####"""
-
-
-@authenticate_researcher_login
-def download_page(request: BeiweHttpRequest):
-    return render(
-        request,
-        "download_landing_page.html",
-        context=dict(domain_name=DOMAIN_NAME)
-    )
-
-
-def download_current(request: BeiweHttpRequest):
-    return redirect(DOWNLOADABLE_APK_URL)
-
-
-@authenticate_researcher_login
-def download_current_debug(request: BeiweHttpRequest):
-    return redirect("https://s3.amazonaws.com/beiwe-app-backups/release/Beiwe-debug.apk")
-
-
-@authenticate_researcher_login
-def download_beta(request: BeiweHttpRequest):
-    return redirect("https://s3.amazonaws.com/beiwe-app-backups/release/Beiwe.apk")
-
-
-@authenticate_researcher_login
-def download_beta_debug(request: BeiweHttpRequest):
-    return redirect("https://s3.amazonaws.com/beiwe-app-backups/debug/Beiwe-debug.apk")
-
-
-@authenticate_researcher_login
-def download_beta_release(request: BeiweHttpRequest):
-    return redirect("https://s3.amazonaws.com/beiwe-app-backups/release/Beiwe-2.2.3-onnelaLabServer-release.apk")
-
-
-def download_privacy_policy():
-<<<<<<< HEAD
-    return redirect("https://s3.amazonaws.com/beiwe-app-backups/Beiwe+Data+Privacy+and+Security.pdf")
-
-
-"""########################## Debugging Code ###########################"""
-
-# This is here to check whether staging is correctly configured
-def is_staging(request: BeiweHttpRequest):
-    return "yes"
-
-=======
-    return redirect("https://s3.amazonaws.com/beiwe-app-backups/Beiwe+Data+Privacy+and+Security.pdf")
-
->>>>>>> 746bea2e
+from django.contrib import messages
+from django.core.exceptions import ValidationError
+from django.shortcuts import redirect, render
+from django.views.decorators.http import require_POST
+from middleware.admin_authentication_middleware import abort
+
+from authentication.admin_authentication import (assert_admin, assert_researcher_under_admin,
+    authenticate_admin, authenticate_researcher_login)
+from config.constants import ResearcherRole
+from config.settings import DOMAIN_NAME, DOWNLOADABLE_APK_URL
+from database.study_models import Study
+from database.user_models import Researcher, StudyRelation
+from libs.internal_types import BeiweHttpRequest
+from libs.push_notification_helpers import repopulate_all_survey_scheduled_events
+from libs.security import check_password_requirements
+from libs.timezone_dropdown import ALL_TIMEZONES
+
+
+"""######################### Study Administration ###########################"""
+
+
+@require_POST
+@authenticate_admin
+def set_study_timezone(request: BeiweHttpRequest, study_id=None):
+    """ Sets the custom timezone on a study. """
+    new_timezone = request.POST.get("new_timezone_name")
+    if new_timezone not in ALL_TIMEZONES:
+        messages.warning(request, ("The timezone chosen does not exist."))
+        return redirect(f'/edit_study/{study_id}')
+
+    study = Study.objects.get(pk=study_id)
+    study.timezone_name = new_timezone
+    study.save()
+
+    # All scheduled events for this study need to be recalculated
+    # this causes chaos, relative and absolute surveys will be regenerated if already sent.
+    repopulate_all_survey_scheduled_events(study)
+    messages.warning(request, (f"Timezone {study.timezone_name} has been applied."))
+    return redirect(f'/edit_study/{study_id}')
+
+
+@require_POST
+@authenticate_admin
+def add_researcher_to_study(request: BeiweHttpRequest, ):
+    researcher_id = request.POST['researcher_id']
+    study_id = request.POST['study_id']
+    assert_admin(request, study_id)
+    try:
+        StudyRelation.objects.get_or_create(
+            study_id=study_id, researcher_id=researcher_id, relationship=ResearcherRole.researcher
+        )
+    except ValidationError:
+        # handle case of the study id + researcher already existing
+        pass
+
+    # This gets called by both edit_researcher and edit_study, so the POST request
+    # must contain which URL it came from.
+    return redirect(request.POST['redirect_url'])
+
+
+@require_POST
+@authenticate_admin
+def remove_researcher_from_study(request: BeiweHttpRequest, ):
+    researcher_id = request.POST['researcher_id']
+    study_id = request.POST['study_id']
+    try:
+        researcher = Researcher.objects.get(pk=researcher_id)
+    except Researcher.DoesNotExist:
+        return abort(404)
+    assert_admin(request, study_id)
+    assert_researcher_under_admin(request, researcher, study_id)
+    StudyRelation.objects.filter(study_id=study_id, researcher_id=researcher_id).delete()
+    return redirect(request.POST['redirect_url'])
+
+
+@require_POST
+@authenticate_admin
+def delete_researcher(request: BeiweHttpRequest, researcher_id):
+    # only site admins can delete researchers from the system.
+    if not request.session_researcher.site_admin:
+        return abort(403)
+
+    try:
+        researcher = Researcher.objects.get(pk=researcher_id)
+    except Researcher.DoesNotExist:
+        return abort(404)
+
+    StudyRelation.objects.filter(researcher=researcher).delete()
+    researcher.delete()
+    return redirect('/manage_researchers')
+
+
+@require_POST
+@authenticate_admin
+def set_researcher_password(request: BeiweHttpRequest, ):
+    researcher = Researcher.objects.get(pk=request.POST.get('researcher_id', None))
+    assert_researcher_under_admin(request, researcher)
+    new_password = request.POST.get('password', '')
+    if check_password_requirements(new_password, flash_message=True):
+        researcher.set_password(new_password)
+    return redirect(f'/edit_researcher/{researcher.pk}')
+
+
+@require_POST
+@authenticate_admin
+def rename_study(request: BeiweHttpRequest, study_id=None):
+    study = Study.objects.get(pk=study_id)
+    assert_admin(request, study_id)
+    new_study_name = request.POST.get('new_study_name', '')
+    study.name = new_study_name
+    study.save()
+    return redirect(f'/edit_study/{study.pk}')
+
+
+"""##### Methods responsible for distributing APK file of Android app. #####"""
+
+
+@authenticate_researcher_login
+def download_page(request: BeiweHttpRequest):
+    return render(
+        request,
+        "download_landing_page.html",
+        context=dict(domain_name=DOMAIN_NAME)
+    )
+
+
+def download_current(request: BeiweHttpRequest):
+    return redirect(DOWNLOADABLE_APK_URL)
+
+
+@authenticate_researcher_login
+def download_current_debug(request: BeiweHttpRequest):
+    return redirect("https://s3.amazonaws.com/beiwe-app-backups/release/Beiwe-debug.apk")
+
+
+@authenticate_researcher_login
+def download_beta(request: BeiweHttpRequest):
+    return redirect("https://s3.amazonaws.com/beiwe-app-backups/release/Beiwe.apk")
+
+
+@authenticate_researcher_login
+def download_beta_debug(request: BeiweHttpRequest):
+    return redirect("https://s3.amazonaws.com/beiwe-app-backups/debug/Beiwe-debug.apk")
+
+
+@authenticate_researcher_login
+def download_beta_release(request: BeiweHttpRequest):
+    return redirect("https://s3.amazonaws.com/beiwe-app-backups/release/Beiwe-2.2.3-onnelaLabServer-release.apk")
+
+
+def download_privacy_policy():
+    return redirect("https://s3.amazonaws.com/beiwe-app-backups/Beiwe+Data+Privacy+and+Security.pdf")